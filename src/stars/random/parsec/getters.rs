--- conflicted
+++ resolved
@@ -1,15 +1,11 @@
 use astro_coords::cartesian::Cartesian;
-<<<<<<< HEAD
 use uom::si::f64::{Mass, Time};
 use uom::si::time::year;
-=======
 use parsec_access::getters::{
     get_closest_age_index, get_masses_in_solar, get_parameters, get_trajectory,
 };
 use parsec_access::line::ParsecLine;
 use parsec_access::trajectory::Trajectory;
-use simple_si_units::base::{Luminosity, Mass, Time};
->>>>>>> 873d245b
 
 use crate::stars::data::StarData;
 use crate::stars::evolution::{StarDataEvolution, StarDataLifestageEvolution};
@@ -65,54 +61,6 @@
     supernova_luminous_intensity >= min_luminous_intensity
 }
 
-<<<<<<< HEAD
-    pub(crate) fn get_star_data_if_visible(
-        &self,
-        mass_index: usize,
-        age: Time,
-        pos: Cartesian,
-    ) -> Option<StarData> {
-        let trajectory = self.get_trajectory_via_index(mass_index);
-        let was_alive_10_millenia_ago = age - Time::new::<kiloyear>(10.) < trajectory.lifetime;
-        if !was_alive_10_millenia_ago {
-            return None;
-        }
-
-        let age_index = trajectory.get_closest_params_index(age.get::<year>());
-        let params = trajectory.get_params_by_index(age_index)?;
-
-        let is_currently_visible = params.is_visible(&pos);
-        let has_visible_death_within_10k_years = trajectory.is_visible_supernova(&pos)
-            && age + Time::new::<kiloyear>(10.) > trajectory.lifetime;
-        if is_currently_visible || has_visible_death_within_10k_years {
-            Some(trajectory.to_star(age, pos))
-        } else {
-            None
-        }
-    }
-
-    pub(crate) fn get_most_luminous_intensity_possible(&self, max_age: Time) -> LuminousIntensity {
-        let mut max_luminous_intensity = LuminousIntensity::new::<candela>(0.);
-        let min_age = get_min_age(max_age);
-        for trajectory in self.data.iter() {
-            if min_age > trajectory.lifetime {
-                continue;
-            }
-            if (min_age..max_age).contains(&trajectory.lifetime)
-                && trajectory.initial_mass > Mass::new::<solar_mass>(8.)
-            {
-                return absolute_magnitude_to_luminous_intensity(TYPE_II_SUPERNOVA_PEAK_MAGNITUDE);
-            }
-            let min_age_index = trajectory.get_closest_params_index(min_age.get::<year>());
-            let max_age_index = trajectory.get_closest_params_index(max_age.get::<year>());
-            for age_index in min_age_index..=max_age_index {
-                let params = trajectory.get_params_by_index_unchecked(age_index);
-                let luminous_intensity =
-                    params.luminous_intensity_in_solar * solar_luminous_intensity;
-                if luminous_intensity > max_luminous_intensity {
-                    max_luminous_intensity = luminous_intensity;
-                }
-=======
 pub(crate) fn get_most_luminous_intensity_possible(max_age: Time<f64>) -> Luminosity<f64> {
     let mut max_luminous_intensity = LUMINOSITY_ZERO;
     let min_age = get_min_age(max_age);
@@ -134,7 +82,6 @@
             let luminous_intensity = params.luminosity_in_solar * SOLAR_LUMINOUS_INTENSITY;
             if luminous_intensity > max_luminous_intensity {
                 max_luminous_intensity = luminous_intensity;
->>>>>>> 873d245b
             }
         }
     }
@@ -191,41 +138,21 @@
 #[cfg(test)]
 mod tests {
     use astro_coords::direction::Direction;
-<<<<<<< HEAD
 
     use super::*;
     use crate::{
         astro_display::AstroDisplay, real_data::stars::all::get_many_stars,
         stars::random::parsec::data::PARSEC_DATA,
         units::luminous_intensity::luminous_intensity_to_illuminance,
-=======
+    };
     use parsec_access::getters::get_closest_mass_index;
-    use simple_si_units::base::Distance;
-
-    use super::*;
-    use crate::{
-        astro_display::AstroDisplay,
-        real_data::stars::all::get_many_stars,
-        units::{luminous_intensity::luminous_intensity_to_illuminance, time::TIME_ZERO},
->>>>>>> 873d245b
-    };
+
 
     #[test]
     fn infant_star_has_valid_evolution() {
-<<<<<<< HEAD
-        let mass_index = ParsecData::SORTED_MASSES.len() - 1;
-        let star = {
-            let parsec_data_mutex = PARSEC_DATA.lock().unwrap();
-            let parsec_data = parsec_data_mutex.as_ref().unwrap();
-            parsec_data
-                .get_star_data_if_visible(mass_index, Time::new::<year>(0.), Cartesian::origin())
-                .unwrap()
-        };
-=======
         assert!(parsec_access::getters::is_data_ready());
         let mass_index = get_masses_in_solar(METALLICITY_INDEX).len() - 1;
         let star = get_star(mass_index, TIME_ZERO, Cartesian::ORIGIN);
->>>>>>> 873d245b
         assert!(star
             .evolution
             .get_lifestage_luminous_intensity_per_year()
@@ -242,22 +169,10 @@
 
     #[test]
     fn old_star_has_finite_evolution() {
-<<<<<<< HEAD
-        let mass_index = ParsecData::SORTED_MASSES.len() - 1;
-        let star = {
-            let parsec_data_mutex = PARSEC_DATA.lock().unwrap();
-            let parsec_data = parsec_data_mutex.as_ref().unwrap();
-            let trajectory = &parsec_data.get_trajectory_via_index(mass_index);
-            let age = trajectory.lifetime;
-            parsec_data.get_star_data_if_visible(mass_index, age, Cartesian::origin())
-        };
-        let star = star.unwrap();
-=======
         assert!(parsec_access::getters::is_data_ready());
         let mass_index = get_masses_in_solar(METALLICITY_INDEX).len() - 1;
         let age = get_trajectory(METALLICITY_INDEX, mass_index).lifetime;
         let star = get_star(mass_index, age, Cartesian::ORIGIN);
->>>>>>> 873d245b
         assert!(star
             .evolution
             .get_lifestage_luminous_intensity_per_year()
@@ -273,73 +188,6 @@
     }
 
     #[test]
-<<<<<<< HEAD
-    fn mass_is_always_lost() {
-        let mass_index = ParsecData::SORTED_MASSES.len() - 1;
-        let star = {
-            let parsec_data_mutex = PARSEC_DATA.lock().unwrap();
-            let parsec_data = parsec_data_mutex.as_ref().unwrap();
-            let trajectory = &parsec_data.get_trajectory_via_index(mass_index);
-            let age = trajectory.lifetime / 2.;
-            parsec_data
-                .get_star_data_if_visible(mass_index, age, Cartesian::origin())
-                .unwrap()
-        };
-        assert!(star.evolution.get_lifestage_mass_per_year().kg < 0.);
-    }
-
-    #[test]
-    fn lifetimes_of_real_stars_are_within_limits() {
-        let stars = get_many_stars();
-        for star in stars {
-            let mass = star.mass;
-            let lifetime = star.lifetime;
-            let mass_index = ParsecData::get_closest_mass_index(mass.get::<solar>());
-            let expected_lifetime = {
-                let parsec_data_mutex = PARSEC_DATA.lock().unwrap();
-                let parsec_data = parsec_data_mutex.as_ref().unwrap();
-                let trajectory = parsec_data.get_trajectory_via_index(mass_index);
-                trajectory.lifetime
-            };
-            let ratio = lifetime / expected_lifetime;
-            assert!(
-                (0.99..1.01).contains(&ratio),
-                "Star {} is deviant\nlifetime: {} Gyr,\nexpected lifetime: {} Gyr,\nratio: {:.2}\n",
-                star.astronomical_name,
-                lifetime.astro_display(),
-                expected_lifetime.astro_display(),
-                ratio
-            );
-        }
-    }
-
-    #[test]
-    fn lifetime_mostly_decreases_with_mass() {
-        let trajectories = {
-            let parsec_data_mutex = PARSEC_DATA.lock().unwrap();
-            let parsec_data = parsec_data_mutex.as_ref().unwrap();
-            parsec_data.data.clone()
-        };
-        for (i, trajectory) in trajectories.iter().enumerate() {
-            if i == 0 {
-                continue;
-            }
-            let lifetime = trajectory.lifetime;
-            let previous_lifetime = trajectories[i - 1].lifetime;
-            assert!(
-                lifetime < 1.2 * previous_lifetime,
-                "Lifetime of star {} is {} years, while lifetime of star {} is {} years",
-                i,
-                lifetime.astro_display(),
-                i - 1,
-                previous_lifetime.astro_display()
-            );
-        }
-    }
-
-    #[test]
-=======
->>>>>>> 873d245b
     fn all_real_stars_are_visible() {
         assert!(parsec_access::getters::is_data_ready());
         let stars = get_many_stars().into_iter().map(|s| s.to_star_data());
@@ -356,11 +204,7 @@
             }
             let mass = mass.unwrap();
             let age = age.unwrap();
-<<<<<<< HEAD
-            let mass_index = ParsecData::get_closest_mass_index(mass.get::<solar>());
-=======
             let mass_index = get_closest_mass_index(METALLICITY_INDEX, mass);
->>>>>>> 873d245b
             let pos = star.pos.clone();
             let generated = get_star_data_if_visible(mass_index, age, pos);
             if generated.is_none() {
@@ -381,14 +225,9 @@
 
     #[test]
     fn distant_small_stars_are_invisible() {
-<<<<<<< HEAD
+        assert!(parsec_access::getters::is_data_ready());
         let pos = Direction::Z.to_cartesian(Length::new::<light_year>(1000.));
         let age = Time::new::<gigayear>(1.);
-=======
-        assert!(parsec_access::getters::is_data_ready());
-        let pos = Direction::Z.to_cartesian(Distance::from_lyr(1000.));
-        let age = Time::from_Gyr(1.);
->>>>>>> 873d245b
         for mass_index in 0..30 {
             let star = get_star_data_if_visible(mass_index, age, pos.clone());
             assert!(
