<<<<<<< HEAD
use astro_coords::{cartesian::Cartesian, direction::Direction};
use rand::{distr::Uniform, rngs::ThreadRng, Rng};
use rayon::iter::{IntoParallelIterator, ParallelIterator};
use std::f64::consts::PI;
use uom::si::{
    f64::{Length, Time, Velocity},
    length::light_year,
    velocity::kilometer_per_second,
};

use crate::{
    error::AstroUtilError,
    stars::{
        data::StarData,
        random::parsec::{data::PARSEC_DATA, distributions::ParsecDistribution},
    },
    units::{
        illuminance::{lux, Illuminance},
        time::{kiloyear, megayear},
    },
=======
use super::{params::GenerationParams, parsec::getters::get_star_data_if_visible};
use crate::{
    error::AstroUtilError,
    stars::{data::StarData, random::parsec::mass_distribution::get_mass_index_distribution},
    units::time::TEN_MILLENIA,
};
use astro_coords::{cartesian::Cartesian, direction::Direction};
use rand::{distributions::Uniform, rngs::ThreadRng, Rng};
use rand_distr::{Distribution, WeightedAliasIndex};
use rayon::iter::{IntoParallelIterator, ParallelIterator};
use simple_si_units::{
    base::{Distance, Time},
    electromagnetic::Illuminance,
    mechanical::Velocity,
>>>>>>> 873d245b
};

use super::{params::GenerationParams, parsec::data::ParsecData};

// https://en.wikipedia.org/wiki/Stellar_density
// But more or less arbitrarily adjusted to reproduce Gaia data.
pub(super) const STARS_PER_LY_CUBED: f64 = 3e-3;
// https://ui.adsabs.harvard.edu/abs/1985ApJ...289..373S/abstract
// 6000 star forming regions are currently in the milky way
#[inline(always)]
pub(super) fn nursery_lifetime() -> Time {
    Time::new::<megayear>(50.)
}
#[inline(always)]
pub(super) fn age_of_milky_way_thin_disk() -> Time {
    Time::new::<megayear>(8.8e3)
}
const NURSERIES_PER_LY_CUBED: f64 = 6_000. / 8e12 * 10.; //* AGE_OF_MILKY_WAY_THIN_DISK.s / NURSERY_LIFETIME.s;
pub(super) const NUMBER_OF_STARS_FORMED_IN_NURSERY: usize = 20_000;
#[inline(always)]
pub(super) fn stellar_velocity() -> Velocity {
    Velocity::new::<kilometer_per_second>(20.)
}
#[inline(always)]
pub(super) fn dimmest_illuminance() -> Illuminance {
    Illuminance::new::<lux>(6.5309e-9)
}

<<<<<<< HEAD
pub fn generate_random_stars(max_distance: Length) -> Result<Vec<StarData>, AstroUtilError> {
    let parsec_data_mutex = PARSEC_DATA
        .lock()
        .map_err(|_| AstroUtilError::MutexPoison)?;
    let parsec_data = parsec_data_mutex.as_ref()?;
    let parsec_distr = ParsecDistribution::new()?;
=======
pub(super) const METALLICITY_INDEX: usize = 8;

pub fn generate_random_stars(max_distance: Distance<f64>) -> Result<Vec<StarData>, AstroUtilError> {
    if !parsec_access::getters::is_data_ready() {
        return Err(AstroUtilError::DataNotAvailable(
            "Parsec data not ready".to_string(),
        ));
    }
    let mass_index_distr = get_mass_index_distribution()?;
>>>>>>> 873d245b

    let number_star_forming_regions = number_in_sphere(NURSERIES_PER_LY_CUBED, max_distance) + 1;
    let age_distribution = Uniform::new(0., age_of_milky_way_thin_disk().get::<megayear>())?;
    println!(
        "Number of star forming regions: {}",
        number_star_forming_regions
    );
    let stars = (0..number_star_forming_regions)
        .into_par_iter()
        .map(|i| {
            let mut rng = rand::rng();
            let mut params = if i == 0 {
                GenerationParams::old_stars(max_distance)
            } else {
                let pos = random_point_in_sphere(&mut rng, max_distance);
                let max_age = Time::new::<megayear>(rng.sample(age_distribution));
                GenerationParams::nursery(pos, max_age)
            };
            params.adjust_distance_for_performance();
            generate_random_stars_with_params(params, &mass_index_distr)
        })
        .flatten()
        .collect();
    Ok(stars)
}

pub(crate) fn get_min_age(max_age: Time) -> Time {
    max_age - nursery_lifetime() - Time::new::<kiloyear>(10.)
}

pub(super) fn number_in_sphere(num_per_lyr: f64, max_distance: Length) -> usize {
    (num_per_lyr * 4. / 3. * PI * max_distance.get::<light_year>().powi(3)) as usize
}

fn generate_random_stars_with_params(
    params: GenerationParams,
    mass_index_distr: &WeightedAliasIndex<f64>,
) -> Vec<StarData> {
    let age_distribution = Uniform::new(0., nursery_lifetime().get::<megayear>());
    (0..=params.number)
        .filter_map(|_| {
            let mut rng = rand::rng();
            let age = params.max_age - Time::new::<megayear>(rng.sample(age_distribution));
            generate_visible_random_star(
                &params.pos,
                params.radius,
                age,
                &mut rng,
                mass_index_distr,
            )
        })
        .collect::<Vec<StarData>>()
}

pub fn generate_random_star(max_distance: Option<Length>) -> Result<StarData, AstroUtilError> {
    let max_distance_or_1 = max_distance.unwrap_or(Length { m: 1. });

    let mass_index_distr = get_mass_index_distribution()?;

    let mut star = definetely_generate_visible_random_star(max_distance_or_1, mass_index_distr);
    if max_distance.is_none() {
        star.pos = Cartesian::origin();
    }
    Ok(star)
}

fn definetely_generate_visible_random_star(
<<<<<<< HEAD
    parsec_data: &ParsecData,
    max_distance_or_1: Length,
    parsec_distr: ParsecDistribution,
=======
    max_distance_or_1: Distance<f64>,
    mass_distr: WeightedAliasIndex<f64>,
>>>>>>> 873d245b
) -> StarData {
    let mut rng = rand::thread_rng();
    let mut star = None;
    loop {
        match star {
            None => {
                star = generate_visible_random_star(
<<<<<<< HEAD
                    parsec_data,
                    &Cartesian::origin(),
=======
                    &Cartesian::ORIGIN,
>>>>>>> 873d245b
                    max_distance_or_1,
                    age_of_milky_way_thin_disk,
                    &mut rng,
                    &mass_distr,
                );
            }
            Some(star) => return star,
        }
    }
}

fn generate_visible_random_star(
    origin: &Cartesian,
    max_distance: Length,
    age: Time,
    rng: &mut ThreadRng,
    mass_index_distr: &WeightedAliasIndex<f64>,
) -> Option<StarData> {
    let mass_index = mass_index_distr.sample(rng);
    let pos = origin + &random_point_in_sphere(rng, max_distance);
    let star = get_star_data_if_visible(mass_index, age, pos)?;
    Some(star)
}

fn random_point_in_unit_sphere(rng: &mut ThreadRng) -> Cartesian {
    let distr = Uniform::new(-1., 1.);
    let (mut x, mut y, mut z) = (rng.sample(distr), rng.sample(distr), rng.sample(distr));
    while x * x + y * y + z * z > 1. {
        (x, y, z) = (rng.sample(distr), rng.sample(distr), rng.sample(distr));
    }
    let x = Length { m: x };
    let y = Length { m: y };
    let z = Length { m: z };
    Cartesian::new(x, y, z)
}

fn random_point_in_sphere(rng: &mut ThreadRng, max_distance: Length) -> Cartesian {
    let point = random_point_in_unit_sphere(rng);
    point * max_distance.m
}

pub(crate) fn random_direction(rng: &mut ThreadRng) -> Direction {
    let mut point = random_point_in_unit_sphere(rng);
    let mut dir = point.to_direction();
    loop {
        match dir {
            Err(_) => {
                point = random_point_in_unit_sphere(rng);
                dir = point.to_direction();
            }
            Ok(dir) => return dir,
        }
    }
}

#[cfg(test)]
mod tests {
<<<<<<< HEAD
=======
    use parsec_access::getters::get_closest_metallicity_index_from_mass_fraction;
    use simple_si_units::base::Mass;
>>>>>>> 873d245b

    use crate::{
        astro_display::AstroDisplay, stars::fate::StarFate, tests::eq,
        units::illuminance::illuminance_to_apparent_magnitude,
    };

    use super::*;
    use std::time::Instant;

    #[test]
    fn metallicity_index_corresponds_to_that_of_sun() {
        let correct_index = get_closest_metallicity_index_from_mass_fraction(0.01);
        assert_eq!(correct_index, METALLICITY_INDEX);
    }

    #[test]
    fn dimmest_illuminance_is_magnitude_6_5() {
        let dimmest = illuminance_to_apparent_magnitude(&dimmest_illuminance);
        assert!(eq(dimmest, 6.5));
    }

    #[test]
    #[ignore]
    fn generate_random_stars_stress_test() {
        assert!(parsec_access::getters::is_data_ready());

        let max_distance = Length::new::<light_year>(25_000.);
        let max_seconds = 60;

        let start = Instant::now();
        let stars = generate_random_stars(max_distance).unwrap();
        let duration = start.elapsed();
        let number_of_visible_stars = stars.len();
        println!(
            "Generated {} stars within {} in {:?}",
            number_of_visible_stars,
            max_distance.astro_display(),
            duration
        );
        assert!(number_of_visible_stars > 6_000);
        assert!(number_of_visible_stars < 24_000);
        assert!(duration.as_secs() < max_seconds);
    }

    #[test]
    fn generating_a_distant_random_star() {
        let max_distance = Length::new::<light_year>(1000.);
        let _ = generate_random_star(Some(max_distance)).unwrap();
    }

    #[test]
    fn generated_stars_are_not_further_away_than_max_distance() {
        let max_distance = Length::new::<light_year>(100.);
        let stars = generate_random_stars(max_distance).unwrap();
        for star in stars {
            assert!(star.get_distance_at_epoch() < max_distance * 1.01);
        }
    }

    #[test]
    fn random_stars_have_a_non_vanishing_lifetime() {
        let max_distance = Length::new::<light_year>(500.);
        let star_data: Vec<StarData> = generate_random_stars(max_distance).unwrap();
        for star in star_data {
            assert!(star.get_lifetime() > Time::new::<year>(0.));
        }
    }

    #[test]
    fn random_stars_below_8_sun_masses_become_white_dwarfs() {
        let max_distance = Length::new::<light_year>(500.);
        let star_data: Vec<StarData> = generate_random_stars(max_distance).unwrap();
        for star in star_data {
            if star.params.mass.unwrap() < Mass::new::<solar_mass>(8.0) {
                assert_eq!(star.get_fate(), &StarFate::WhiteDwarf);
            }
        }
    }

    #[test]
    fn random_stars_above_8_sun_masses_go_supernova() {
        let max_distance = Length::new::<light_year>(500.);
        let star_data: Vec<StarData> = generate_random_stars(max_distance).unwrap();
        for star in star_data {
            if star.params.mass.unwrap() > Mass::new::<solar_mass>(8.0) {
                assert_eq!(star.get_fate(), &StarFate::TypeIISupernova);
            }
        }
    }

    #[test]
    fn random_stars_have_an_age() {
        let max_distance = Length::new::<light_year>(500.);
        let star_data: Vec<StarData> = generate_random_stars(max_distance).unwrap();
        for star in star_data {
            assert!(star.get_age_at_epoch().is_some());
        }
    }
}<|MERGE_RESOLUTION|>--- conflicted
+++ resolved
@@ -1,43 +1,17 @@
-<<<<<<< HEAD
-use astro_coords::{cartesian::Cartesian, direction::Direction};
-use rand::{distr::Uniform, rngs::ThreadRng, Rng};
-use rayon::iter::{IntoParallelIterator, ParallelIterator};
 use std::f64::consts::PI;
-use uom::si::{
-    f64::{Length, Time, Velocity},
-    length::light_year,
-    velocity::kilometer_per_second,
-};
-
-use crate::{
-    error::AstroUtilError,
-    stars::{
-        data::StarData,
-        random::parsec::{data::PARSEC_DATA, distributions::ParsecDistribution},
-    },
-    units::{
-        illuminance::{lux, Illuminance},
-        time::{kiloyear, megayear},
-    },
-=======
-use super::{params::GenerationParams, parsec::getters::get_star_data_if_visible};
-use crate::{
-    error::AstroUtilError,
-    stars::{data::StarData, random::parsec::mass_distribution::get_mass_index_distribution},
-    units::time::TEN_MILLENIA,
-};
+
 use astro_coords::{cartesian::Cartesian, direction::Direction};
 use rand::{distributions::Uniform, rngs::ThreadRng, Rng};
 use rand_distr::{Distribution, WeightedAliasIndex};
 use rayon::iter::{IntoParallelIterator, ParallelIterator};
-use simple_si_units::{
-    base::{Distance, Time},
-    electromagnetic::Illuminance,
-    mechanical::Velocity,
->>>>>>> 873d245b
+
+
+use crate::{
+    error::AstroUtilError,
+    stars::{data::StarData, random::parsec::mass_distribution::get_mass_index_distribution},
 };
 
-use super::{params::GenerationParams, parsec::data::ParsecData};
+use super::{params::GenerationParams, parsec::getters::get_star_data_if_visible};
 
 // https://en.wikipedia.org/wiki/Stellar_density
 // But more or less arbitrarily adjusted to reproduce Gaia data.
@@ -63,14 +37,6 @@
     Illuminance::new::<lux>(6.5309e-9)
 }
 
-<<<<<<< HEAD
-pub fn generate_random_stars(max_distance: Length) -> Result<Vec<StarData>, AstroUtilError> {
-    let parsec_data_mutex = PARSEC_DATA
-        .lock()
-        .map_err(|_| AstroUtilError::MutexPoison)?;
-    let parsec_data = parsec_data_mutex.as_ref()?;
-    let parsec_distr = ParsecDistribution::new()?;
-=======
 pub(super) const METALLICITY_INDEX: usize = 8;
 
 pub fn generate_random_stars(max_distance: Distance<f64>) -> Result<Vec<StarData>, AstroUtilError> {
@@ -80,7 +46,6 @@
         ));
     }
     let mass_index_distr = get_mass_index_distribution()?;
->>>>>>> 873d245b
 
     let number_star_forming_regions = number_in_sphere(NURSERIES_PER_LY_CUBED, max_distance) + 1;
     let age_distribution = Uniform::new(0., age_of_milky_way_thin_disk().get::<megayear>())?;
@@ -148,14 +113,8 @@
 }
 
 fn definetely_generate_visible_random_star(
-<<<<<<< HEAD
-    parsec_data: &ParsecData,
-    max_distance_or_1: Length,
-    parsec_distr: ParsecDistribution,
-=======
     max_distance_or_1: Distance<f64>,
     mass_distr: WeightedAliasIndex<f64>,
->>>>>>> 873d245b
 ) -> StarData {
     let mut rng = rand::thread_rng();
     let mut star = None;
@@ -163,12 +122,7 @@
         match star {
             None => {
                 star = generate_visible_random_star(
-<<<<<<< HEAD
-                    parsec_data,
-                    &Cartesian::origin(),
-=======
                     &Cartesian::ORIGIN,
->>>>>>> 873d245b
                     max_distance_or_1,
                     age_of_milky_way_thin_disk,
                     &mut rng,
@@ -226,11 +180,8 @@
 
 #[cfg(test)]
 mod tests {
-<<<<<<< HEAD
-=======
     use parsec_access::getters::get_closest_metallicity_index_from_mass_fraction;
     use simple_si_units::base::Mass;
->>>>>>> 873d245b
 
     use crate::{
         astro_display::AstroDisplay, stars::fate::StarFate, tests::eq,
