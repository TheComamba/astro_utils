--- conflicted
+++ resolved
@@ -6,17 +6,8 @@
 pub mod coordinates;
 pub mod data;
 pub mod error;
-<<<<<<< HEAD
-pub mod kepler_orbit;
-pub mod orbit_orientation;
-pub mod planet_brightness;
-pub mod random_stars;
-pub mod stellar_properties;
-pub mod surface_normal;
-=======
 pub mod planets;
 pub mod stars;
->>>>>>> 5fc683dd
 pub mod units;
 
 #[cfg(test)]
